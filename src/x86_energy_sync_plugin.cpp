--- conflicted
+++ resolved
@@ -302,13 +302,10 @@
         for (auto index = 0; index < architecture.size(granularity); index++)
         {
 
-<<<<<<< HEAD
-=======
             std::stringstream str;
             str << mechanism.name() << " " << counter << "[" << index << "]";
 
             std::string metric_name = str.str();
->>>>>>> 6b5d0490
 
             std::vector<x86_energy::SourceCounter> tmp_vec;
             for (auto& active_source : active_sources)
